package main

import (
	"crypto/tls"
	"crypto/x509"
	"flag"
	"fmt"
	"log"
	"net/http"
	"os"
	"regexp"
	"strconv"
	"strings"
	"sync"
	"time"

	"github.com/IBM/sarama"
	kingpin "github.com/alecthomas/kingpin/v2"
	"github.com/krallistic/kazoo-go"
	"github.com/pkg/errors"
	"github.com/prometheus/client_golang/prometheus"
	"github.com/prometheus/client_golang/prometheus/collectors"
	"github.com/prometheus/client_golang/prometheus/promhttp"
	plog "github.com/prometheus/common/promlog"
	plogflag "github.com/prometheus/common/promlog/flag"

	"github.com/prometheus/common/version"
	"github.com/rcrowley/go-metrics"
	"k8s.io/klog/v2"
)

const (
	namespace = "kafka"
	clientID  = "kafka_exporter"
)

const (
	INFO  = 0
	DEBUG = 1
	TRACE = 2
)

var (
	clusterBrokers                     *prometheus.Desc
	clusterBrokerInfo                  *prometheus.Desc
	topicPartitions                    *prometheus.Desc
	topicCurrentOffset                 *prometheus.Desc
	topicOldestOffset                  *prometheus.Desc
	topicPartitionLeader               *prometheus.Desc
	topicPartitionReplicas             *prometheus.Desc
	topicPartitionInSyncReplicas       *prometheus.Desc
	topicPartitionUsesPreferredReplica *prometheus.Desc
	topicUnderReplicatedPartition      *prometheus.Desc
	consumergroupCurrentOffset         *prometheus.Desc
	consumergroupCurrentOffsetSum      *prometheus.Desc
	consumergroupLag                   *prometheus.Desc
	consumergroupLagSum                *prometheus.Desc
	consumergroupLagZookeeper          *prometheus.Desc
	consumergroupMembers               *prometheus.Desc
)

// Exporter collects Kafka stats from the given server and exports them using
// the prometheus metrics package.
type Exporter struct {
	client                  sarama.Client
	topicFilter             *regexp.Regexp
	topicExclude            *regexp.Regexp
	groupFilter             *regexp.Regexp
	groupExclude            *regexp.Regexp
	mu                      sync.Mutex
	useZooKeeperLag         bool
	zookeeperClient         *kazoo.Kazoo
	nextMetadataRefresh     time.Time
	metadataRefreshInterval time.Duration
	offsetShowAll           bool
	topicWorkers            int
	allowConcurrent         bool
	sgMutex                 sync.Mutex
	sgWaitCh                chan struct{}
	sgChans                 []chan<- prometheus.Metric
	consumerGroupFetchAll   bool
}

type kafkaOpts struct {
	uri                      []string
	useSASL                  bool
	useSASLHandshake         bool
	saslUsername             string
	saslPassword             string
	saslMechanism            string
	saslDisablePAFXFast      bool
	useTLS                   bool
	tlsServerName            string
	tlsCAFile                string
	tlsCertFile              string
	tlsKeyFile               string
	serverUseTLS             bool
	serverMutualAuthEnabled  bool
	serverTlsCAFile          string
	serverTlsCertFile        string
	serverTlsKeyFile         string
	tlsInsecureSkipTLSVerify bool
	kafkaVersion             string
	useZooKeeperLag          bool
	uriZookeeper             []string
	labels                   string
	metadataRefreshInterval  string
	serviceName              string
	kerberosConfigPath       string
	realm                    string
	keyTabPath               string
	kerberosAuthType         string
	offsetShowAll            bool
	topicWorkers             int
	allowConcurrent          bool
	allowAutoTopicCreation   bool
	verbosityLogLevel        int
}

// CanReadCertAndKey returns true if the certificate and key files already exists,
// otherwise returns false. If lost one of cert and key, returns error.
func CanReadCertAndKey(certPath, keyPath string) (bool, error) {
	certReadable := canReadFile(certPath)
	keyReadable := canReadFile(keyPath)

	if !certReadable && !keyReadable {
		return false, nil
	}

	if !certReadable {
		return false, fmt.Errorf("error reading %s, certificate and key must be supplied as a pair", certPath)
	}

	if !keyReadable {
		return false, fmt.Errorf("error reading %s, certificate and key must be supplied as a pair", keyPath)
	}

	return true, nil
}

// If the file represented by path exists and
// readable, returns true otherwise returns false.
func canReadFile(path string) bool {
	f, err := os.Open(path)
	if err != nil {
		return false
	}

	defer f.Close()

	return true
}

// NewExporter returns an initialized Exporter.
func NewExporter(opts kafkaOpts, topicFilter string, topicExclude string, groupFilter string, groupExclude string) (*Exporter, error) {
	var zookeeperClient *kazoo.Kazoo
	config := sarama.NewConfig()
	config.ClientID = clientID
	kafkaVersion, err := sarama.ParseKafkaVersion(opts.kafkaVersion)
	if err != nil {
		return nil, err
	}
	config.Version = kafkaVersion

	if opts.useSASL {
		// Convert to lowercase so that SHA512 and SHA256 is still valid
		opts.saslMechanism = strings.ToLower(opts.saslMechanism)
		switch opts.saslMechanism {
		case "scram-sha512":
			config.Net.SASL.SCRAMClientGeneratorFunc = func() sarama.SCRAMClient { return &XDGSCRAMClient{HashGeneratorFcn: SHA512} }
			config.Net.SASL.Mechanism = sarama.SASLMechanism(sarama.SASLTypeSCRAMSHA512)
		case "scram-sha256":
			config.Net.SASL.SCRAMClientGeneratorFunc = func() sarama.SCRAMClient { return &XDGSCRAMClient{HashGeneratorFcn: SHA256} }
			config.Net.SASL.Mechanism = sarama.SASLMechanism(sarama.SASLTypeSCRAMSHA256)
		case "gssapi":
			config.Net.SASL.Mechanism = sarama.SASLMechanism(sarama.SASLTypeGSSAPI)
			config.Net.SASL.GSSAPI.ServiceName = opts.serviceName
			config.Net.SASL.GSSAPI.KerberosConfigPath = opts.kerberosConfigPath
			config.Net.SASL.GSSAPI.Realm = opts.realm
			config.Net.SASL.GSSAPI.Username = opts.saslUsername
			if opts.kerberosAuthType == "keytabAuth" {
				config.Net.SASL.GSSAPI.AuthType = sarama.KRB5_KEYTAB_AUTH
				config.Net.SASL.GSSAPI.KeyTabPath = opts.keyTabPath
			} else {
				config.Net.SASL.GSSAPI.AuthType = sarama.KRB5_USER_AUTH
				config.Net.SASL.GSSAPI.Password = opts.saslPassword
			}
			if opts.saslDisablePAFXFast {
				config.Net.SASL.GSSAPI.DisablePAFXFAST = true
			}
		case "plain":
		default:
			return nil, fmt.Errorf(
				`invalid sasl mechanism "%s": can only be "scram-sha256", "scram-sha512", "gssapi" or "plain"`,
				opts.saslMechanism,
			)
		}

		config.Net.SASL.Enable = true
		config.Net.SASL.Handshake = opts.useSASLHandshake

		if opts.saslUsername != "" {
			config.Net.SASL.User = opts.saslUsername
		}

		if opts.saslPassword != "" {
			config.Net.SASL.Password = opts.saslPassword
		}
	}

	if opts.useTLS {
		config.Net.TLS.Enable = true

		config.Net.TLS.Config = &tls.Config{
			ServerName:         opts.tlsServerName,
			InsecureSkipVerify: opts.tlsInsecureSkipTLSVerify,
		}

		if opts.tlsCAFile != "" {
			if ca, err := os.ReadFile(opts.tlsCAFile); err == nil {
				config.Net.TLS.Config.RootCAs = x509.NewCertPool()
				config.Net.TLS.Config.RootCAs.AppendCertsFromPEM(ca)
			} else {
				return nil, err
			}
		}

		canReadCertAndKey, err := CanReadCertAndKey(opts.tlsCertFile, opts.tlsKeyFile)
		if err != nil {
			return nil, errors.Wrap(err, "error reading cert and key")
		}
		if canReadCertAndKey {
			cert, err := tls.LoadX509KeyPair(opts.tlsCertFile, opts.tlsKeyFile)
			if err == nil {
				config.Net.TLS.Config.Certificates = []tls.Certificate{cert}
			} else {
				return nil, err
			}
		}
	}

	if opts.useZooKeeperLag {
		klog.V(DEBUG).Infoln("Using zookeeper lag, so connecting to zookeeper")
		zookeeperClient, err = kazoo.NewKazoo(opts.uriZookeeper, nil)
		if err != nil {
			return nil, errors.Wrap(err, "error connecting to zookeeper")
		}
	}

	interval, err := time.ParseDuration(opts.metadataRefreshInterval)
	if err != nil {
		return nil, errors.Wrap(err, "Cannot parse metadata refresh interval")
	}

	config.Metadata.RefreshFrequency = interval

	config.Metadata.AllowAutoTopicCreation = opts.allowAutoTopicCreation

	client, err := sarama.NewClient(opts.uri, config)

	if err != nil {
		return nil, errors.Wrap(err, "Error Init Kafka Client")
	}

	klog.V(TRACE).Infoln("Done Init Clients")
	// Init our exporter.
	return &Exporter{
		client:                  client,
		topicFilter:             regexp.MustCompile(topicFilter),
		topicExclude:            regexp.MustCompile(topicExclude),
		groupFilter:             regexp.MustCompile(groupFilter),
		groupExclude:            regexp.MustCompile(groupExclude),
		useZooKeeperLag:         opts.useZooKeeperLag,
		zookeeperClient:         zookeeperClient,
		nextMetadataRefresh:     time.Now(),
		metadataRefreshInterval: interval,
		offsetShowAll:           opts.offsetShowAll,
		topicWorkers:            opts.topicWorkers,
		allowConcurrent:         opts.allowConcurrent,
		sgMutex:                 sync.Mutex{},
		sgWaitCh:                nil,
		sgChans:                 []chan<- prometheus.Metric{},
		consumerGroupFetchAll:   config.Version.IsAtLeast(sarama.V2_0_0_0),
	}, nil
}

func (e *Exporter) fetchOffsetVersion() int16 {
	version := e.client.Config().Version
	if e.client.Config().Version.IsAtLeast(sarama.V2_0_0_0) {
		return 4
	} else if version.IsAtLeast(sarama.V0_10_2_0) {
		return 2
	} else if version.IsAtLeast(sarama.V0_8_2_2) {
		return 1
	}
	return 0
}

// Describe describes all the metrics ever exported by the Kafka exporter. It
// implements prometheus.Collector.
func (e *Exporter) Describe(ch chan<- *prometheus.Desc) {
	ch <- clusterBrokers
	ch <- topicCurrentOffset
	ch <- topicOldestOffset
	ch <- topicPartitions
	ch <- topicPartitionLeader
	ch <- topicPartitionReplicas
	ch <- topicPartitionInSyncReplicas
	ch <- topicPartitionUsesPreferredReplica
	ch <- topicUnderReplicatedPartition
	ch <- consumergroupCurrentOffset
	ch <- consumergroupCurrentOffsetSum
	ch <- consumergroupLag
	ch <- consumergroupLagZookeeper
	ch <- consumergroupLagSum
}

// Collect fetches the stats from configured Kafka location and delivers them
// as Prometheus metrics. It implements prometheus.Collector.
func (e *Exporter) Collect(ch chan<- prometheus.Metric) {
	if e.allowConcurrent {
		e.collect(ch)
		return
	}
	// Locking to avoid race add
	e.sgMutex.Lock()
	e.sgChans = append(e.sgChans, ch)
	// Safe to compare length since we own the Lock
	if len(e.sgChans) == 1 {
		e.sgWaitCh = make(chan struct{})
		go e.collectChans(e.sgWaitCh)
	} else {
		klog.V(TRACE).Info("concurrent calls detected, waiting for first to finish")
	}
	// Put in another variable to ensure not overwriting it in another Collect once we wait
	waiter := e.sgWaitCh
	e.sgMutex.Unlock()
	// Released lock, we have insurance that our chan will be part of the collectChan slice
	<-waiter
	// collectChan finished
}

func (e *Exporter) collectChans(quit chan struct{}) {
	original := make(chan prometheus.Metric)
	container := make([]prometheus.Metric, 0, 100)
	go func() {
		for metric := range original {
			container = append(container, metric)
		}
	}()
	e.collect(original)
	close(original)
	// Lock to avoid modification on the channel slice
	e.sgMutex.Lock()
	for _, ch := range e.sgChans {
		for _, metric := range container {
			ch <- metric
		}
	}
	// Reset the slice
	e.sgChans = e.sgChans[:0]
	// Notify remaining waiting Collect they can return
	close(quit)
	// Release the lock so Collect can append to the slice again
	e.sgMutex.Unlock()
}

func (e *Exporter) collect(ch chan<- prometheus.Metric) {
	var wg = sync.WaitGroup{}
	ch <- prometheus.MustNewConstMetric(
		clusterBrokers, prometheus.GaugeValue, float64(len(e.client.Brokers())),
	)
	for _, b := range e.client.Brokers() {
		ch <- prometheus.MustNewConstMetric(
			clusterBrokerInfo, prometheus.GaugeValue, 1, strconv.Itoa(int(b.ID())), b.Addr(),
		)
	}

	offset := make(map[string]map[int32]int64)

	now := time.Now()

	if now.After(e.nextMetadataRefresh) {
		klog.V(DEBUG).Info("Refreshing client metadata")

		if err := e.client.RefreshMetadata(); err != nil {
			klog.Errorf("Cannot refresh topics, using cached data: %v", err)
		}

		e.nextMetadataRefresh = now.Add(e.metadataRefreshInterval)
	}

	topics, err := e.client.Topics()
	if err != nil {
		klog.Errorf("Cannot get topics: %v", err)
		return
	}

	topicChannel := make(chan string)

	getTopicMetrics := func(topic string) {
		defer wg.Done()

		if !e.topicFilter.MatchString(topic) || e.topicExclude.MatchString(topic) {
			return
		}

		partitions, err := e.client.Partitions(topic)
		if err != nil {
			klog.Errorf("Cannot get partitions of topic %s: %v", topic, err)
			return
		}
		ch <- prometheus.MustNewConstMetric(
			topicPartitions, prometheus.GaugeValue, float64(len(partitions)), topic,
		)
		e.mu.Lock()
		offset[topic] = make(map[int32]int64, len(partitions))
		e.mu.Unlock()
		for _, partition := range partitions {
			broker, err := e.client.Leader(topic, partition)
			if err != nil {
				klog.Errorf("Cannot get leader of topic %s partition %d: %v", topic, partition, err)
			} else {
				ch <- prometheus.MustNewConstMetric(
					topicPartitionLeader, prometheus.GaugeValue, float64(broker.ID()), topic, strconv.FormatInt(int64(partition), 10),
				)
			}

			currentOffset, err := e.client.GetOffset(topic, partition, sarama.OffsetNewest)
			if err != nil {
				klog.Errorf("Cannot get current offset of topic %s partition %d: %v", topic, partition, err)
			} else {
				e.mu.Lock()
				offset[topic][partition] = currentOffset
				e.mu.Unlock()
				ch <- prometheus.MustNewConstMetric(
					topicCurrentOffset, prometheus.GaugeValue, float64(currentOffset), topic, strconv.FormatInt(int64(partition), 10),
				)
			}

			oldestOffset, err := e.client.GetOffset(topic, partition, sarama.OffsetOldest)
			if err != nil {
				klog.Errorf("Cannot get oldest offset of topic %s partition %d: %v", topic, partition, err)
			} else {
				ch <- prometheus.MustNewConstMetric(
					topicOldestOffset, prometheus.GaugeValue, float64(oldestOffset), topic, strconv.FormatInt(int64(partition), 10),
				)
			}

			replicas, err := e.client.Replicas(topic, partition)
			if err != nil {
				klog.Errorf("Cannot get replicas of topic %s partition %d: %v", topic, partition, err)
			} else {
				ch <- prometheus.MustNewConstMetric(
					topicPartitionReplicas, prometheus.GaugeValue, float64(len(replicas)), topic, strconv.FormatInt(int64(partition), 10),
				)
			}

			inSyncReplicas, err := e.client.InSyncReplicas(topic, partition)
			if err != nil {
				klog.Errorf("Cannot get in-sync replicas of topic %s partition %d: %v", topic, partition, err)
			} else {
				ch <- prometheus.MustNewConstMetric(
					topicPartitionInSyncReplicas, prometheus.GaugeValue, float64(len(inSyncReplicas)), topic, strconv.FormatInt(int64(partition), 10),
				)
			}

			if broker != nil && replicas != nil && len(replicas) > 0 && broker.ID() == replicas[0] {
				ch <- prometheus.MustNewConstMetric(
					topicPartitionUsesPreferredReplica, prometheus.GaugeValue, float64(1), topic, strconv.FormatInt(int64(partition), 10),
				)
			} else {
				ch <- prometheus.MustNewConstMetric(
					topicPartitionUsesPreferredReplica, prometheus.GaugeValue, float64(0), topic, strconv.FormatInt(int64(partition), 10),
				)
			}

			if replicas != nil && inSyncReplicas != nil && len(inSyncReplicas) < len(replicas) {
				ch <- prometheus.MustNewConstMetric(
					topicUnderReplicatedPartition, prometheus.GaugeValue, float64(1), topic, strconv.FormatInt(int64(partition), 10),
				)
			} else {
				ch <- prometheus.MustNewConstMetric(
					topicUnderReplicatedPartition, prometheus.GaugeValue, float64(0), topic, strconv.FormatInt(int64(partition), 10),
				)
			}

			if e.useZooKeeperLag {
				ConsumerGroups, err := e.zookeeperClient.Consumergroups()

				if err != nil {
					klog.Errorf("Cannot get consumer group %v", err)
				}

				for _, group := range ConsumerGroups {
					offset, _ := group.FetchOffset(topic, partition)
					if offset > 0 {

						consumerGroupLag := currentOffset - offset
						ch <- prometheus.MustNewConstMetric(
							consumergroupLagZookeeper, prometheus.GaugeValue, float64(consumerGroupLag), group.Name, topic, strconv.FormatInt(int64(partition), 10),
						)
					}
				}
			}
		}
	}

	loopTopics := func() {
		ok := true
		for ok {
			topic, open := <-topicChannel
			ok = open
			if open {
				getTopicMetrics(topic)
			}
		}
	}

	minx := func(x int, y int) int {
		if x < y {
			return x
		} else {
			return y
		}
	}

	N := len(topics)
	if N > 1 {
		N = minx(N/2, e.topicWorkers)
	}

	for w := 1; w <= N; w++ {
		go loopTopics()
	}

	for _, topic := range topics {
		if e.topicFilter.MatchString(topic) && !e.topicExclude.MatchString(topic) {
			wg.Add(1)
			topicChannel <- topic
		}
	}
	close(topicChannel)

	wg.Wait()

	getConsumerGroupMetrics := func(broker *sarama.Broker) {
		defer wg.Done()
		if err := broker.Open(e.client.Config()); err != nil && err != sarama.ErrAlreadyConnected {
			klog.Errorf("Cannot connect to broker %d: %v", broker.ID(), err)
			return
		}
		defer broker.Close()

		groups, err := broker.ListGroups(&sarama.ListGroupsRequest{})
		if err != nil {
			klog.Errorf("Cannot get consumer group: %v", err)
			return
		}
		groupIds := make([]string, 0)
		for groupId := range groups.Groups {
			if e.groupFilter.MatchString(groupId) && !e.groupExclude.MatchString(groupId) {
				groupIds = append(groupIds, groupId)
			}
		}

		describeGroups, err := broker.DescribeGroups(&sarama.DescribeGroupsRequest{Groups: groupIds})
		if err != nil {
			klog.Errorf("Cannot get describe groups: %v", err)
			return
		}
		for _, group := range describeGroups.Groups {
<<<<<<< HEAD
			offsetFetchRequest := sarama.OffsetFetchRequest{ConsumerGroup: group.GroupId, Version: e.fetchOffsetVersion()}
=======
			if group.Err != 0 {
				klog.Errorf("Cannot describe for the group %s with error code %d", group.GroupId, group.Err)
				continue
			}
			offsetFetchRequest := sarama.OffsetFetchRequest{ConsumerGroup: group.GroupId, Version: 1}
>>>>>>> 0e4b91c2
			if e.offsetShowAll {
				for topic, partitions := range offset {
					for partition := range partitions {
						offsetFetchRequest.AddPartition(topic, partition)
					}
				}
			} else {
				for _, member := range group.Members {
					assignment, err := member.GetMemberAssignment()
					if err != nil {
						klog.Errorf("Cannot get GetMemberAssignment of group member %v : %v", member, err)
						return
					}
					for topic, partions := range assignment.Topics {
						for _, partition := range partions {
							offsetFetchRequest.AddPartition(topic, partition)
						}
					}
				}
			}
			ch <- prometheus.MustNewConstMetric(
				consumergroupMembers, prometheus.GaugeValue, float64(len(group.Members)), group.GroupId,
			)
			offsetFetchResponse, err := broker.FetchOffset(&offsetFetchRequest)
			if err != nil {
				klog.Errorf("Cannot get offset of group %s: %v", group.GroupId, err)
				continue
			}

			for topic, partitions := range offsetFetchResponse.Blocks {
				// If the topic is not consumed by that consumer group, skip it
				topicConsumed := false
				for _, offsetFetchResponseBlock := range partitions {
					// Kafka will return -1 if there is no offset associated with a topic-partition under that consumer group
					if offsetFetchResponseBlock.Offset != -1 {
						topicConsumed = true
						break
					}
				}
				if !topicConsumed {
					continue
				}

				var currentOffsetSum int64
				var lagSum int64
				for partition, offsetFetchResponseBlock := range partitions {
					err := offsetFetchResponseBlock.Err
					if err != sarama.ErrNoError {
						klog.Errorf("Error for  partition %d :%v", partition, err.Error())
						continue
					}
					currentOffset := offsetFetchResponseBlock.Offset
					currentOffsetSum += currentOffset
					ch <- prometheus.MustNewConstMetric(
						consumergroupCurrentOffset, prometheus.GaugeValue, float64(currentOffset), group.GroupId, topic, strconv.FormatInt(int64(partition), 10),
					)
					e.mu.Lock()
					if offset, ok := offset[topic][partition]; ok {
						// If the topic is consumed by that consumer group, but no offset associated with the partition
						// forcing lag to -1 to be able to alert on that
						var lag int64
						if offsetFetchResponseBlock.Offset == -1 {
							lag = -1
						} else {
							lag = offset - offsetFetchResponseBlock.Offset
							lagSum += lag
						}
						ch <- prometheus.MustNewConstMetric(
							consumergroupLag, prometheus.GaugeValue, float64(lag), group.GroupId, topic, strconv.FormatInt(int64(partition), 10),
						)
					} else {
						klog.Errorf("No offset of topic %s partition %d, cannot get consumer group lag", topic, partition)
					}
					e.mu.Unlock()
				}
				ch <- prometheus.MustNewConstMetric(
					consumergroupCurrentOffsetSum, prometheus.GaugeValue, float64(currentOffsetSum), group.GroupId, topic,
				)
				ch <- prometheus.MustNewConstMetric(
					consumergroupLagSum, prometheus.GaugeValue, float64(lagSum), group.GroupId, topic,
				)
			}
		}
	}

	klog.V(DEBUG).Info("Fetching consumer group metrics")
	if len(e.client.Brokers()) > 0 {
		uniqueBrokerAddresses := make(map[string]bool)
		var servers []string
		for _, broker := range e.client.Brokers() {
			normalizedAddress := strings.ToLower(broker.Addr())
			if !uniqueBrokerAddresses[normalizedAddress] {
				uniqueBrokerAddresses[normalizedAddress] = true
				servers = append(servers, broker.Addr())
			}
		}
		klog.Info(servers)
		for _, broker := range e.client.Brokers() {
			for _, server := range servers {
				if server == broker.Addr() {
					wg.Add(1)
					go getConsumerGroupMetrics(broker)
				}
			}
		}
		wg.Wait()
	} else {
		klog.Errorln("No valid broker, cannot get consumer group metrics")
	}
}

func init() {
	metrics.UseNilMetrics = true
	prometheus.MustRegister(collectors.NewBuildInfoCollector())
}

//func toFlag(name string, help string) *kingpin.FlagClause {
//	flag.CommandLine.String(name, "", help) // hack around flag.Parse and klog.init flags
//	return kingpin.Flag(name, help)
//}

// hack around flag.Parse and klog.init flags
func toFlagString(name string, help string, value string) *string {
	flag.CommandLine.String(name, value, help) // hack around flag.Parse and klog.init flags
	return kingpin.Flag(name, help).Default(value).String()
}

func toFlagBool(name string, help string, value bool, valueString string) *bool {
	flag.CommandLine.Bool(name, value, help) // hack around flag.Parse and klog.init flags
	return kingpin.Flag(name, help).Default(valueString).Bool()
}

func toFlagStringsVar(name string, help string, value string, target *[]string) {
	flag.CommandLine.String(name, value, help) // hack around flag.Parse and klog.init flags
	kingpin.Flag(name, help).Default(value).StringsVar(target)
}

func toFlagStringVar(name string, help string, value string, target *string) {
	flag.CommandLine.String(name, value, help) // hack around flag.Parse and klog.init flags
	kingpin.Flag(name, help).Default(value).StringVar(target)
}

func toFlagBoolVar(name string, help string, value bool, valueString string, target *bool) {
	flag.CommandLine.Bool(name, value, help) // hack around flag.Parse and klog.init flags
	kingpin.Flag(name, help).Default(valueString).BoolVar(target)
}

func toFlagIntVar(name string, help string, value int, valueString string, target *int) {
	flag.CommandLine.Int(name, value, help) // hack around flag.Parse and klog.init flags
	kingpin.Flag(name, help).Default(valueString).IntVar(target)
}

func main() {
	var (
		listenAddress = toFlagString("web.listen-address", "Address to listen on for web interface and telemetry.", ":9308")
		metricsPath   = toFlagString("web.telemetry-path", "Path under which to expose metrics.", "/metrics")
		topicFilter   = toFlagString("topic.filter", "Regex that determines which topics to collect.", ".*")
		topicExclude  = toFlagString("topic.exclude", "Regex that determines which topics to exclude.", "^$")
		groupFilter   = toFlagString("group.filter", "Regex that determines which consumer groups to collect.", ".*")
		groupExclude  = toFlagString("group.exclude", "Regex that determines which consumer groups to exclude.", "^$")
		logSarama     = toFlagBool("log.enable-sarama", "Turn on Sarama logging, default is false.", false, "false")

		opts = kafkaOpts{}
	)

	toFlagStringsVar("kafka.server", "Address (host:port) of Kafka server.", "kafka:9092", &opts.uri)
	toFlagBoolVar("sasl.enabled", "Connect using SASL/PLAIN, default is false.", false, "false", &opts.useSASL)
	toFlagBoolVar("sasl.handshake", "Only set this to false if using a non-Kafka SASL proxy, default is true.", true, "true", &opts.useSASLHandshake)
	toFlagStringVar("sasl.username", "SASL user name.", "", &opts.saslUsername)
	toFlagStringVar("sasl.password", "SASL user password.", "", &opts.saslPassword)
	toFlagStringVar("sasl.mechanism", "The SASL SCRAM SHA algorithm sha256 or sha512 or gssapi as mechanism", "", &opts.saslMechanism)
	toFlagStringVar("sasl.service-name", "Service name when using kerberos Auth", "", &opts.serviceName)
	toFlagStringVar("sasl.kerberos-config-path", "Kerberos config path", "", &opts.kerberosConfigPath)
	toFlagStringVar("sasl.realm", "Kerberos realm", "", &opts.realm)
	toFlagStringVar("sasl.kerberos-auth-type", "Kerberos auth type. Either 'keytabAuth' or 'userAuth'", "", &opts.kerberosAuthType)
	toFlagStringVar("sasl.keytab-path", "Kerberos keytab file path", "", &opts.keyTabPath)
	toFlagBoolVar("sasl.disable-PA-FX-FAST", "Configure the Kerberos client to not use PA_FX_FAST, default is false.", false, "false", &opts.saslDisablePAFXFast)
	toFlagBoolVar("tls.enabled", "Connect to Kafka using TLS, default is false.", false, "false", &opts.useTLS)
	toFlagStringVar("tls.server-name", "Used to verify the hostname on the returned certificates unless tls.insecure-skip-tls-verify is given. The kafka server's name should be given.", "", &opts.tlsServerName)
	toFlagStringVar("tls.ca-file", "The optional certificate authority file for Kafka TLS client authentication.", "", &opts.tlsCAFile)
	toFlagStringVar("tls.cert-file", "The optional certificate file for Kafka client authentication.", "", &opts.tlsCertFile)
	toFlagStringVar("tls.key-file", "The optional key file for Kafka client authentication.", "", &opts.tlsKeyFile)
	toFlagBoolVar("server.tls.enabled", "Enable TLS for web server, default is false.", false, "false", &opts.serverUseTLS)
	toFlagBoolVar("server.tls.mutual-auth-enabled", "Enable TLS client mutual authentication, default is false.", false, "false", &opts.serverMutualAuthEnabled)
	toFlagStringVar("server.tls.ca-file", "The certificate authority file for the web server.", "", &opts.serverTlsCAFile)
	toFlagStringVar("server.tls.cert-file", "The certificate file for the web server.", "", &opts.serverTlsCertFile)
	toFlagStringVar("server.tls.key-file", "The key file for the web server.", "", &opts.serverTlsKeyFile)
	toFlagBoolVar("tls.insecure-skip-tls-verify", "If true, the server's certificate will not be checked for validity. This will make your HTTPS connections insecure. Default is false", false, "false", &opts.tlsInsecureSkipTLSVerify)
	toFlagStringVar("kafka.version", "Kafka broker version", sarama.V2_0_0_0.String(), &opts.kafkaVersion)
	toFlagBoolVar("use.consumelag.zookeeper", "if you need to use a group from zookeeper, default is false", false, "false", &opts.useZooKeeperLag)
	toFlagStringsVar("zookeeper.server", "Address (hosts) of zookeeper server.", "localhost:2181", &opts.uriZookeeper)
	toFlagStringVar("kafka.labels", "Kafka cluster name", "", &opts.labels)
	toFlagStringVar("refresh.metadata", "Metadata refresh interval", "30s", &opts.metadataRefreshInterval)
	toFlagBoolVar("offset.show-all", "Whether show the offset/lag for all consumer group, otherwise, only show connected consumer groups, default is true", true, "true", &opts.offsetShowAll)
	toFlagBoolVar("concurrent.enable", "If true, all scrapes will trigger kafka operations otherwise, they will share results. WARN: This should be disabled on large clusters. Default is false", false, "false", &opts.allowConcurrent)
	toFlagIntVar("topic.workers", "Number of topic workers", 100, "100", &opts.topicWorkers)
	toFlagBoolVar("kafka.allow-auto-topic-creation", "If true, the broker may auto-create topics that we requested which do not already exist, default is false.", false, "false", &opts.allowAutoTopicCreation)
	toFlagIntVar("verbosity", "Verbosity log level", 0, "0", &opts.verbosityLogLevel)

	plConfig := plog.Config{}
	plogflag.AddFlags(kingpin.CommandLine, &plConfig)
	kingpin.Version(version.Print("kafka_exporter"))
	kingpin.HelpFlag.Short('h')
	kingpin.Parse()

	labels := make(map[string]string)

	// Protect against empty labels
	if opts.labels != "" {
		for _, label := range strings.Split(opts.labels, ",") {
			splitted := strings.Split(label, "=")
			if len(splitted) >= 2 {
				labels[splitted[0]] = splitted[1]
			}
		}
	}

	setup(*listenAddress, *metricsPath, *topicFilter, *topicExclude, *groupFilter, *groupExclude, *logSarama, opts, labels)
}

func setup(
	listenAddress string,
	metricsPath string,
	topicFilter string,
	topicExclude string,
	groupFilter string,
	groupExclude string,
	logSarama bool,
	opts kafkaOpts,
	labels map[string]string,
) {
	klog.InitFlags(flag.CommandLine)
	if err := flag.Set("logtostderr", "true"); err != nil {
		klog.Errorf("Error on setting logtostderr to true: %v", err)
	}
	err := flag.Set("v", strconv.Itoa(opts.verbosityLogLevel))
	if err != nil {
		klog.Errorf("Error on setting v to %v: %v", strconv.Itoa(opts.verbosityLogLevel), err)
	}
	defer klog.Flush()

	klog.V(INFO).Infoln("Starting kafka_exporter", version.Info())
	klog.V(DEBUG).Infoln("Build context", version.BuildContext())

	clusterBrokers = prometheus.NewDesc(
		prometheus.BuildFQName(namespace, "", "brokers"),
		"Number of Brokers in the Kafka Cluster.",
		nil, labels,
	)
	clusterBrokerInfo = prometheus.NewDesc(
		prometheus.BuildFQName(namespace, "", "broker_info"),
		"Information about the Kafka Broker.",
		[]string{"id", "address"}, labels,
	)
	topicPartitions = prometheus.NewDesc(
		prometheus.BuildFQName(namespace, "topic", "partitions"),
		"Number of partitions for this Topic",
		[]string{"topic"}, labels,
	)
	topicCurrentOffset = prometheus.NewDesc(
		prometheus.BuildFQName(namespace, "topic", "partition_current_offset"),
		"Current Offset of a Broker at Topic/Partition",
		[]string{"topic", "partition"}, labels,
	)
	topicOldestOffset = prometheus.NewDesc(
		prometheus.BuildFQName(namespace, "topic", "partition_oldest_offset"),
		"Oldest Offset of a Broker at Topic/Partition",
		[]string{"topic", "partition"}, labels,
	)

	topicPartitionLeader = prometheus.NewDesc(
		prometheus.BuildFQName(namespace, "topic", "partition_leader"),
		"Leader Broker ID of this Topic/Partition",
		[]string{"topic", "partition"}, labels,
	)

	topicPartitionReplicas = prometheus.NewDesc(
		prometheus.BuildFQName(namespace, "topic", "partition_replicas"),
		"Number of Replicas for this Topic/Partition",
		[]string{"topic", "partition"}, labels,
	)

	topicPartitionInSyncReplicas = prometheus.NewDesc(
		prometheus.BuildFQName(namespace, "topic", "partition_in_sync_replica"),
		"Number of In-Sync Replicas for this Topic/Partition",
		[]string{"topic", "partition"}, labels,
	)

	topicPartitionUsesPreferredReplica = prometheus.NewDesc(
		prometheus.BuildFQName(namespace, "topic", "partition_leader_is_preferred"),
		"1 if Topic/Partition is using the Preferred Broker",
		[]string{"topic", "partition"}, labels,
	)

	topicUnderReplicatedPartition = prometheus.NewDesc(
		prometheus.BuildFQName(namespace, "topic", "partition_under_replicated_partition"),
		"1 if Topic/Partition is under Replicated",
		[]string{"topic", "partition"}, labels,
	)

	consumergroupCurrentOffset = prometheus.NewDesc(
		prometheus.BuildFQName(namespace, "consumergroup", "current_offset"),
		"Current Offset of a ConsumerGroup at Topic/Partition",
		[]string{"consumergroup", "topic", "partition"}, labels,
	)

	consumergroupCurrentOffsetSum = prometheus.NewDesc(
		prometheus.BuildFQName(namespace, "consumergroup", "current_offset_sum"),
		"Current Offset of a ConsumerGroup at Topic for all partitions",
		[]string{"consumergroup", "topic"}, labels,
	)

	consumergroupLag = prometheus.NewDesc(
		prometheus.BuildFQName(namespace, "consumergroup", "lag"),
		"Current Approximate Lag of a ConsumerGroup at Topic/Partition",
		[]string{"consumergroup", "topic", "partition"}, labels,
	)

	consumergroupLagZookeeper = prometheus.NewDesc(
		prometheus.BuildFQName(namespace, "consumergroupzookeeper", "lag_zookeeper"),
		"Current Approximate Lag(zookeeper) of a ConsumerGroup at Topic/Partition",
		[]string{"consumergroup", "topic", "partition"}, nil,
	)

	consumergroupLagSum = prometheus.NewDesc(
		prometheus.BuildFQName(namespace, "consumergroup", "lag_sum"),
		"Current Approximate Lag of a ConsumerGroup at Topic for all partitions",
		[]string{"consumergroup", "topic"}, labels,
	)

	consumergroupMembers = prometheus.NewDesc(
		prometheus.BuildFQName(namespace, "consumergroup", "members"),
		"Amount of members in a consumer group",
		[]string{"consumergroup"}, labels,
	)

	if logSarama {
		sarama.Logger = log.New(os.Stdout, "[sarama] ", log.LstdFlags)
	}

	exporter, err := NewExporter(opts, topicFilter, topicExclude, groupFilter, groupExclude)
	if err != nil {
		klog.Fatalln(err)
	}
	defer exporter.client.Close()
	prometheus.MustRegister(exporter)

	http.Handle(metricsPath, promhttp.Handler())
	http.HandleFunc("/", func(w http.ResponseWriter, r *http.Request) {
		_, err := w.Write([]byte(`<html>
	        <head><title>Kafka Exporter</title></head>
	        <body>
	        <h1>Kafka Exporter</h1>
	        <p><a href='` + metricsPath + `'>Metrics</a></p>
	        </body>
	        </html>`))
		if err != nil {
			klog.Error("Error handle / request", err)
		}
	})
	http.HandleFunc("/healthz", func(w http.ResponseWriter, r *http.Request) {
		// need more specific sarama check
		_, err := w.Write([]byte("ok"))
		if err != nil {
			klog.Error("Error handle /healthz request", err)
		}
	})

	if opts.serverUseTLS {
		klog.V(INFO).Infoln("Listening on HTTPS", listenAddress)

		_, err := CanReadCertAndKey(opts.serverTlsCertFile, opts.serverTlsKeyFile)
		if err != nil {
			klog.Error("error reading server cert and key")
		}

		clientAuthType := tls.NoClientCert
		if opts.serverMutualAuthEnabled {
			clientAuthType = tls.RequireAndVerifyClientCert
		}

		certPool := x509.NewCertPool()
		if opts.serverTlsCAFile != "" {
			if caCert, err := os.ReadFile(opts.serverTlsCAFile); err == nil {
				certPool.AppendCertsFromPEM(caCert)
			} else {
				klog.Error("error reading server ca")
			}
		}

		tlsConfig := &tls.Config{
			ClientCAs:                certPool,
			ClientAuth:               clientAuthType,
			MinVersion:               tls.VersionTLS12,
			CurvePreferences:         []tls.CurveID{tls.CurveP521, tls.CurveP384, tls.CurveP256},
			PreferServerCipherSuites: true,
			CipherSuites: []uint16{
				tls.TLS_ECDHE_RSA_WITH_AES_256_GCM_SHA384,
				tls.TLS_ECDHE_RSA_WITH_AES_128_GCM_SHA256,
				tls.TLS_ECDHE_RSA_WITH_AES_256_CBC_SHA,
				tls.TLS_ECDHE_RSA_WITH_AES_128_CBC_SHA256,
				tls.TLS_RSA_WITH_AES_256_GCM_SHA384,
				tls.TLS_RSA_WITH_AES_256_CBC_SHA,
				tls.TLS_RSA_WITH_AES_128_CBC_SHA256,
			},
		}
		server := &http.Server{
			Addr:      listenAddress,
			TLSConfig: tlsConfig,
		}
		klog.Fatal(server.ListenAndServeTLS(opts.serverTlsCertFile, opts.serverTlsKeyFile))
	} else {
		klog.V(INFO).Infoln("Listening on HTTP", listenAddress)
		klog.Fatal(http.ListenAndServe(listenAddress, nil))
	}
}<|MERGE_RESOLUTION|>--- conflicted
+++ resolved
@@ -570,15 +570,11 @@
 			return
 		}
 		for _, group := range describeGroups.Groups {
-<<<<<<< HEAD
-			offsetFetchRequest := sarama.OffsetFetchRequest{ConsumerGroup: group.GroupId, Version: e.fetchOffsetVersion()}
-=======
 			if group.Err != 0 {
 				klog.Errorf("Cannot describe for the group %s with error code %d", group.GroupId, group.Err)
 				continue
 			}
-			offsetFetchRequest := sarama.OffsetFetchRequest{ConsumerGroup: group.GroupId, Version: 1}
->>>>>>> 0e4b91c2
+			offsetFetchRequest := sarama.OffsetFetchRequest{ConsumerGroup: group.GroupId, Version: e.fetchOffsetVersion()}
 			if e.offsetShowAll {
 				for topic, partitions := range offset {
 					for partition := range partitions {
